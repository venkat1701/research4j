# Research4j

[![License: MIT](https://img.shields.io/badge/License-MIT-yellow.svg)](https://opensource.org/licenses/MIT)
[![Java Version](https://img.shields.io/badge/Java-17+-brightgreen.svg)](https://openjdk.java.net/)
[![Build Status](https://img.shields.io/badge/build-passing-brightgreen.svg)](https://github.com/venkat1701/research4j)

**Research4j** is a highly modular and extensible Java framework for building domain-adaptive, large language model (LLM)-powered research agents. It provides plug-and-play capabilities for integrating LLMs, vector stores, reasoning strategies, citation retrieval, and structured output rendering using a clean, layered architecture.



## Features

- **LangGraph4j-based** agent routing and orchestration
- **Pluggable LLM support**: OpenAI, Gemini
- **Modular citation providers**: Tavily, Gemini (grounded)
- **Vector DB support**: Pinecone, PGVector, Qdrant (embedding + retrieval) TBD
- **Multiple reasoning strategies**: Chain of Thought, Chain of Table, Chain of Ideas
- **Structured outputs** via Java POJOs + dynamic rendering (Markdown, JSON, HTML) TBD
- **Personalized research** via `UserProfile` (domain, expertise, verbosity, format)

---

## Architecture

Research4j follows **Clean Architecture** principles with strict separation of concerns:

### Core Components

| Component | Responsibility |
|-----------|----------------|
| `DynamicResearchAgent` | Coordinates the entire query lifecycle |
| `ResearchAgentState` | Immutable state across graph transitions |
| `ReasoningStrategy` | Strategy pattern for CoT, ToT, etc. |
| `UserProfile` | Customizes agent behavior per user |

### Model Layer

| Component | Responsibility |
|-----------|----------------|
| `LLMClient` | Unified interface for OpenAI, Gemini, Claude |
| `EmbeddingStore` | Abstraction over Pinecone, PGVector, Qdrant |

### Citation Layer

| Component | Responsibility |
|-----------|----------------|
| `CitationClient` | Searches relevant sources for a query |
| `TavilyClient`, `PerplexityClient` | Concrete implementations |

### LangGraph Nodes

| Node | Role |
|------|------|
| `QueryAnalysisNode` | Understands query complexity and requirements |
| `CitationFetchNode` | Fetches and ranks relevant sources |
| `ReasoningSelectionNode` | Chooses optimal strategy dynamically |
| `ReasoningExecutionNode` | Executes strategy and formats output |

### Output Rendering

| Component | Description |
|-----------|-------------|
| `OutputFormatter` | Selects appropriate renderer |
| `FormatRenderer` | Interface with implementations for different formats |
| `ResearchSummary`, `ComparativeAnalysis` | Output POJOs with metadata annotations |

---

## Use Cases

- **Domain-specific research assistants** (legal, financial, scientific)
- **Internal analyst tools** for product and business teams
- **Personalized tutoring systems** with adaptive learning
- **Research-heavy SaaS platforms** with intelligent search
- **Enterprise knowledge queries** via LLM-as-a-Service backends

---

## Getting Started

### Prerequisites

- **Java 17+**
- **Maven 3.6+** or **Gradle 7+**
- API keys for your chosen LLM and search providers

### Installation

#### Maven
```xml
<dependency>
    <groupId>io.github.venkat1701</groupId>
    <artifactId>research4j</artifactId>
    <version>1.0.0</version>
</dependency>
```


### Development Setup

```bash
git clone https://github.com/venkat1701/research4j.git
cd research4j
./mvnw clean install
```

---

<<<<<<< HEAD
=======

---

>>>>>>> 3eb52134
## Examples

### 1. Basic Citation Fetching

#### Using Tavily Citation Provider

```java
package io.github.venkat1701.examples.citation.tavily;

import io.github.venkat1701.citation.CitationResult;
import io.github.venkat1701.citation.tavily.TavilyCitationFetcher;

public class TavilyCitationFetcherExample {
    public static void main(String[] args) {
        TavilyCitationFetcher fetcher = new TavilyCitationFetcher("YOUR_TAVILY_API_KEY");
        var results = fetcher.fetch("Top resources to study system design from");
        
        for (CitationResult result : results) {
            System.out.println("Title: " + result.getTitle());
            System.out.println("URL: " + result.getUrl());
            System.out.println("Snippet: " + result.getSnippet());
            System.out.println("---");
        }
    }
}
```

#### Using Gemini Citation Provider

```java
package io.github.venkat1701.examples.citation.gemini;

import io.github.venkat1701.citation.CitationResult;
import io.github.venkat1701.citation.gemini.GeminiCitationFetcher;

public class GeminiCitationFetcherExample {
    public static void main(String[] args) {
        GeminiCitationFetcher fetcher = new GeminiCitationFetcher(
            "YOUR_GEMINI_API_KEY", 
            "YOUR_GOOGLE_CSE_ID"
        );
        var results = fetcher.fetch("Top resources to study system design from");
        
        for (CitationResult result : results) {
            System.out.println("Source: " + result.getTitle());
            System.out.println("Content: " + result.getContent());
            System.out.println("Relevance Score: " + result.getRelevanceScore());
            System.out.println("---");
        }
    }
}
```

### 2. Advanced Research Pipeline

```java
package io.github.venkat1701.examples.pipeline;

import java.util.List;
import java.util.Map;
import java.util.concurrent.ExecutionException;

import io.github.venkat1701.citation.config.CitationConfig;
import io.github.venkat1701.citation.enums.CitationSource;
import io.github.venkat1701.citation.service.CitationService;
import io.github.venkat1701.core.contracts.LLMClient;
import io.github.venkat1701.core.enums.OutputFormat;
import io.github.venkat1701.core.payloads.ResearchPromptConfig;
import io.github.venkat1701.model.client.GeminiAiClient;
import io.github.venkat1701.model.config.ModelApiConfig;
import io.github.venkat1701.pipeline.DynamicResearchAgent;
import io.github.venkat1701.pipeline.profile.UserProfile;
import io.github.venkat1701.pipeline.state.ResearchAgentState;
import io.github.venkat1701.reasoning.engine.ReasoningEngine;

public class PipelineExample {
    private static final String GEMINI_API_KEY = "YOUR_GEMINI_API_KEY";
    private static final String GOOGLE_CSE_ID = "YOUR_GOOGLE_CSE_ID";
    private static final String GOOGLE_SEARCH_API_KEY = "YOUR_GOOGLE_SEARCH_API_KEY";

    public static void main(String[] args) throws ExecutionException, InterruptedException {
        ModelApiConfig modelApiConfig = new ModelApiConfig(
            GEMINI_API_KEY,
            null,
            "gemini-1.5-flash"
        );

        CitationConfig citationConfig = new CitationConfig(CitationSource.GOOGLE_GEMINI, GOOGLE_SEARCH_API_KEY);
        CitationService citationService = new CitationService(citationConfig, GOOGLE_CSE_ID);
        LLMClient llmClient = new GeminiAiClient(modelApiConfig);
        ReasoningEngine reasoningEngine = new ReasoningEngine(llmClient);

        DynamicResearchAgent agent = new DynamicResearchAgent(
            citationService,
            reasoningEngine,
            llmClient
        );

        UserProfile profile = new UserProfile(
            "1",
            "cloud-computing",
            "intermediate",
            List.of("code-heavy", "balanced"),
            Map.of("load balancing", 7),
            List.of("what is horizontal scaling?", "CDN basics", "explain what is system design"),
            OutputFormat.MARKDOWN
        );

        String query = "CQRS Design Pattern";

        ResearchPromptConfig promptConfig = new ResearchPromptConfig(
            query,
            """
                You are an expert educator in modern distributed systems and large-scale application design.
                Your task is to generate an **educational, markdown-formatted, and source-grounded explanation** 
                for the query: "%s".
                
                ### Your Output Must Include:
                1. **Definition:** Provide a concise yet accurate definition.
                2. **Design Process:** Describe each phase clearly – from requirement gathering to maintenance.
                3. **Key Pillars:** Cover principles like scalability, availability, reliability, consistency, performance, and security.
                4. **Concrete Examples:** Mention real-world systems like Netflix, Uber, etc. and how they apply these principles.
                5. **Modern Trends:** Highlight current and emerging trends such as:
                   - Microservices
                   - Serverless
                   - Cloud-native design
                   - API-first systems
                   - AI-augmented systems
                6. **Best Practices:** Incorporate architectural design patterns (e.g., CQRS, event sourcing), tradeoffs, and key dos/don'ts.
                7. **Final Summary:** End with a clean, digestible takeaway section for learners.
                8. **Final Summary Table**: End with a clean, markdown renderable summary table for learners.
                
                ### Additional Guidelines:
                - Use clear section headings (###).
                - Include bullet points and short code blocks where helpful.
                - All facts and examples should be grounded in the citations fetched via the citation engine.
                - Format everything in **clean Markdown**, suitable for rendering in a browser-based education app.
                - Avoid hallucinations; cite concrete, trustworthy sources where applicable.
                
                Target audience is an intermediate-level learner with basic computer science knowledge.
                """.formatted(query),
            String.class,
            OutputFormat.MARKDOWN
        );


        ResearchAgentState result = agent
            .processQuery("session-001", query, profile, promptConfig)
            .get();

        if (result.getError() != null) {
            System.err.println("Error occurred: " + result.getError().getMessage());
            result.getError().printStackTrace();
        } else {
            System.out.println("=== Research Output ===");
            System.out.println(result.getFinalResponse().structuredOutput());
            System.out.println("\n=== Metadata ===");
            result.getMetadata().forEach((k, v) -> System.out.println(k + ": " + v));
        }

        agent.shutdown();
    }
}
```

### 3. Citation-Based Research with Reasoning

```java
package io.github.venkat1701.examples.reasoning;

import java.util.List;

import io.github.venkat1701.citation.CitationResult;
import io.github.venkat1701.citation.config.CitationConfig;
import io.github.venkat1701.citation.enums.CitationSource;
import io.github.venkat1701.citation.service.CitationService;
import io.github.venkat1701.core.contracts.LLMClient;
import io.github.venkat1701.core.enums.OutputFormat;
import io.github.venkat1701.core.enums.ReasoningMethod;
import io.github.venkat1701.core.payloads.LLMResponse;
import io.github.venkat1701.core.payloads.ResearchPromptConfig;
import io.github.venkat1701.model.client.GeminiAiClient;
import io.github.venkat1701.model.config.ModelApiConfig;
import io.github.venkat1701.reasoning.context.ResearchContext;
import io.github.venkat1701.reasoning.engine.ReasoningEngine;

public class CitationResearchExample {
    private static final String GEMINI_API_KEY = "YOUR_GEMINI_API_KEY";
    private static final String GOOGLE_CSE_ID = "YOUR_GOOGLE_CSE_ID";
    private static final String GOOGLE_SEARCH_API_KEY = "YOUR_GOOGLE_SEARCH_API_KEY";

    public static void main(String[] args) {
        try {
            CitationResearchExample example = new CitationResearchExample();
            System.out.println("=== Synchronous Citation Research Example ===");
            example.runSynchronousExample();

            System.out.println("\n"+"=".repeat(60)+"\n");

        } catch(Exception e) {
            System.err.println("Error Running Example: "+e.getMessage());
            e.printStackTrace();
        }
    }

    public void runSynchronousExample() {
        System.out.println("1. Setting up Citation Service");
        CitationConfig config = new CitationConfig(CitationSource.GOOGLE_GEMINI, GOOGLE_SEARCH_API_KEY);
        CitationService service = new CitationService(config, GOOGLE_CSE_ID);

        System.out.println("2. Setting up Gemini AI Client");
        ModelApiConfig modelApiConfig = new ModelApiConfig(
            GEMINI_API_KEY,
            null,
            "gemini-1.5-flash"
        );

        LLMClient llmClient = new GeminiAiClient(modelApiConfig);

        System.out.println("3. Setting up Reasoning Engine");
        ReasoningEngine engine = new ReasoningEngine(llmClient);

        String researchQuestion = "what is postgres";
        System.out.println("4. Research Question: " + researchQuestion);

        System.out.println("5. Fetching citations...");
        List<CitationResult> citations = service.search(researchQuestion);
        System.out.println("   Found " + citations.size() + " citations:");

        for (int i = 0; i < Math.min(citations.size(), 3); i++) {
            CitationResult citation = citations.get(i);
            System.out.println("   [" + (i + 1) + "] " + citation.getTitle());
            System.out.println("       URL: " + citation.getUrl());
            System.out.println("       Snippet: " + citation.getSnippet());
            System.out.println();
        }

        System.out.println("6. Creating Research Context.");
        ResearchPromptConfig promptConfig = new ResearchPromptConfig(
            researchQuestion,
            "You are a research assistant providing comprehensive and accurate information based on the provided sources. Please cite your sources appropriately.",
            String.class,
            OutputFormat.MARKDOWN
        );

        ResearchContext context = new ResearchContext(promptConfig);
        context.setCitations(citations);
        context.setReasoningMethod(ReasoningMethod.CHAIN_OF_IDEAS);
        context.setStartTime(System.currentTimeMillis());

        System.out.println("7. Applying Chain of Table reasoning...");
        LLMResponse<String> result = engine.reason(
            ReasoningMethod.CHAIN_OF_IDEAS,
            context,
            String.class
        );

        context.setEndTime(System.currentTimeMillis());

        System.out.println("8. Research Results:");
        System.out.println("   Processing time: " + (context.getEndTime() - context.getStartTime()) + "ms");
        System.out.println("   Final Answer:");
        System.out.println("   " + "─".repeat(50));
        System.out.println(result.rawText());
        System.out.println("   " + "─".repeat(50));

        // Cleanup
        engine.shutdown();

    }
}
```

### 4. Custom User Profile Example

```java
// Create a specialized user profile for financial analysis
UserProfile financialAnalyst = new UserProfile(
    "analyst-001",
    "financial-analysis",
    "expert",
    List.of("quantitative", "detailed", "chart-heavy"),
    Map.of(
        "risk assessment", 9,
        "market trends", 8,
        "regulatory compliance", 7
    ),
    List.of(
        "quarterly earnings analysis",
        "market volatility patterns",
        "ESG impact assessment"
    ),
    OutputFormat.MARKDOWN
);
```


---

## Current Limitations

- No built-in UI or hosted deployment layer
- Caching layer not yet implemented
- Response streaming not supported
- Performance dependent on external LLM latency
- Requires paid API keys for full functionality

---

## Roadmap

- [ ] **Observability**: LangFuse integration for prompt tracking and evaluation
- [ ] **Streaming**: Real-time response streaming via SSE/gRPC
- [ ] **DSL**: Domain-specific language for custom reasoning graphs
- [ ] **Dashboard**: Admin interface for live monitoring and evaluation
- [ ] **Local LLMs**: Support for LM Studio, Ollama, and other local models
- [ ] **Caching**: Intelligent caching layer for performance optimization
- [ ] **Multi-modal**: Support for image and document analysis

---

## Contributing

We welcome contributions from the community! Please see our [Contributing Guide](CONTRIBUTING.md) for details on:

- Code of Conduct
- Development setup
- Pull request process
- Issue reporting guidelines

### Development

```bash
# Run tests
./mvnw test

# Run integration tests
./mvnw verify -Pintegration-tests

# Generate documentation
./mvnw javadoc:javadoc
```

---

## License

This project is licensed under the MIT License - see the [LICENSE](LICENSE) file for details.

---

## Maintainer

**Venkat**  
GitHub: [@venkat1701](https://github.com/venkat1701)  
Email: [Contact](mailto:thejeastdev@gmail.com)

---

## Acknowledgments

- [LangChain4j](https://github.com/langchain4j/langchain4j) team for the excellent Java LLM framework
- [LangGraph4j](https://github.com/langchain4j/langgraph4j) for agent orchestration capabilities
- The open-source community for inspiration and feedback

---

**If Research4j helps your project, please consider giving it a star!**

[Report Bug](https://github.com/venkat1701/research4j/issues) • [Request Feature](https://github.com/venkat1701/research4j/issues) • [Documentation](https://venkat1701.github.io/research4j)<|MERGE_RESOLUTION|>--- conflicted
+++ resolved
@@ -106,12 +106,6 @@
 
 ---
 
-<<<<<<< HEAD
-=======
-
----
-
->>>>>>> 3eb52134
 ## Examples
 
 ### 1. Basic Citation Fetching
@@ -128,7 +122,7 @@
     public static void main(String[] args) {
         TavilyCitationFetcher fetcher = new TavilyCitationFetcher("YOUR_TAVILY_API_KEY");
         var results = fetcher.fetch("Top resources to study system design from");
-        
+
         for (CitationResult result : results) {
             System.out.println("Title: " + result.getTitle());
             System.out.println("URL: " + result.getUrl());
@@ -150,11 +144,11 @@
 public class GeminiCitationFetcherExample {
     public static void main(String[] args) {
         GeminiCitationFetcher fetcher = new GeminiCitationFetcher(
-            "YOUR_GEMINI_API_KEY", 
+            "YOUR_GEMINI_API_KEY",
             "YOUR_GOOGLE_CSE_ID"
         );
         var results = fetcher.fetch("Top resources to study system design from");
-        
+
         for (CitationResult result : results) {
             System.out.println("Source: " + result.getTitle());
             System.out.println("Content: " + result.getContent());
